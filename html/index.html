<!DOCTYPE html>
<html lang="fr">

<head>
    <meta charset="UTF-8" />
    <meta name="viewport" content="width=device-width, initial-scale=1.0" />
    <title>Medicaments API Documentation</title>
    <style>
        @import url("https://fonts.googleapis.com/css2?family=Poppins:ital,wght@0,100;0,200;0,300;0,400;0,500;0,600;0,700;0,800;0,900;1,100;1,200;1,300;1,400;1,500;1,600;1,700;1,800;1,900&display=swap");

        body {
            font-family: Poppins;

        }

        section {
            margin: 3vh 0;
        }

        .container {
            padding: 5vw;
            display: flex;
            flex-direction: column;
            align-content: center;
            max-width: 1000px;
            margin: 0 auto;
        }

        .code {
            vertical-align: center;
            overflow: auto;
            padding: 3vw;
            border-radius: 10px;
            background-color: #efefef88;
            color: dimgray;
            max-height: 600px;
            font-weight: semibold;
            font-family: 'Courier New', Courier, monospace;
        }

        h3 {
            font-size: 26px;
        }

        a {
            color: #228078;
            text-decoration: none;
            font-style: italic;
        }
    </style>
</head>

<body>
    <div class="container">
        <h1>API Documentation</h1>

        <p>
            Cette API permet de récupérer les données fournies par le site
            https://base-donnees-publique.medicaments.gouv.fr/telechargement.php en format JSON, fournissant divers
            points de terminaison pour obtenir la base de données complète ou avec un système de pagination divisé par
            10 médicaments, rechercher des médicaments spécifiques, des génériques et des groupes de génériques. Pour
            garantir que les données sont à jour et fiables, l'application se met à jour à 6h et 18h chaque jour.

<<<<<<< HEAD
        </p>


=======

        </p>
>>>>>>> 9e99477a
        <p>
            Afin de garantir des performances optimales et d'éviter une charge excessive sur le serveur, j’ai mis en
            place un système de buckets qui se remplit par minute, régulant ainsi le nombre de requêtes acceptées.

        </p>

        <h2>Endpoints</h2>
        <section>
            <h3>/database</h3>
            <p>Renvoie la base de données complète.</p>
            <h3>/database/{page}</h3>
            <p>Renvoie la page numero {page} de la base de données. Chaque page contient 10 medicaments.</p>
            <h4>Exemple de Réponse</h4>
            <div class="code" id="databaseToAdd">
            </div>
        </section>
        <section>
            <h3>/medicament/{libelle}</h3>
            <p>Renvoie les médicaments où le libellé correspond </p>

            <h4>Exemple de Réponse <a href="/medicament/ketamine">/medicament/ketamine</a></h4>
            <div class="code" id="medicamentLibelleDiv">
            </div>
        </section>
        <section>
            <h3>/medicament/id/{cis}</h3>
            <p>Renvoie le médicament correspondant au cis donnée.</p>
            <h4>Exemple de Réponse <a href="/medicament/id/60904643">/medicament/id/60904643</a></h4>
            <div class="code" id="medicamentToAdd">
            </div>
        </section>
        <section>
            <h3>/generiques/{libelle}</h3>
            <p>Renvoie les generiques où le libellé correspond </p>

            <h4>Exemple de Réponse <a href="/generiques/paracetamol">/generiques/paracetamol</a></h4>
            <div class="code" id="generiqueLibDiv">
            </div>
        </section>
        <section>
            <h3>/generiques/group/{groupId}</h3>
            <p>Renvoie le group de generiques correspondants au {groupId} </p>

            <h4>Exemple de Réponse <a href="/generiques/group/1506">/generiques/group/1506</a></h4>
            <div class="code" id="generiqueGroupDiv">
            </div>
        </section>

    </div>
    <script>
        // Database pre
        const databaseF = [{"cis": 66460184, "elementPharmaceutique": "ABIRATERONE EVOLUGEN 500 mg, comprimé pelliculé", "formePharmaceutique": "comprimé pelliculé", "voiesAdministration": ["orale"], "statusAutorisation": "Autorisation active", "typeProcedure": "Procédure nationale", "etatComercialisation": "Commercialisée", "dateAMM": "24/09/2021", "titulaire": "EVOLUPHARM", "surveillanceRenforce": "Non", "composition": [{"cis": 66460184, "elementPharmaceutique": "comprimé", "codeSubstance": 37304, "denominationSubstance": "ACÉTATE D'ABIRATÉRONE", "dosage": "500 mg", "referenceDosage": "un comprimé", "natureComposant": "SA"}], "generiques": [{"cis": 66460184, "group": 1772, "libelle": "ACETATE D'ABIRATERONE 500 mg - ZYTIGA 500 mg, comprimé", "type": "Générique"}], "presentation": [{"cis": 66460184, "cip7": 3023703, "libelle": "60 plaquettes prédécoupées unitaires  PVDC polyéthylène PVC-Aluminium de 1 comprimé(s)", "statusAdministratif": "Présentation active", "etatComercialisation": "Déclaration de commercialisation", "dateDeclaration": "12/09/2022", "cip13": 3400930237038, "agreement": "oui", "tauxRemboursement": "100 %", "prix": 939.3}], "conditions": ["prescription réservée aux spécialistes et services ONCOLOGIE MEDICALE", "prescription initiale hospitalière annuelle", "liste I", "renouvellement non restreint", "prescription réservée aux médecins compétents en CANCEROLOGIE"]}]
        const databaseElement = document.getElementById("databaseToAdd")
        const dataPre = document.createElement("pre")
        dataPre.append(JSON.stringify(databaseF, null, 2))

        databaseElement.append(dataPre)

        // Medicament by libelle
        const medicamentLibelle = [{"cis": 64613845, "elementPharmaceutique": "KETAMINE AGUETTANT 10 mg/mL, solution injectable", "formePharmaceutique": "solution injectable", "voiesAdministration": ["intramusculaire", "intraveineuse"], "statusAutorisation": "Autorisation active", "typeProcedure": "Procédure nationale", "etatComercialisation": "Commercialisée", "dateAMM": "29/04/2020", "titulaire": "AGUETTANT", "surveillanceRenforce": "Non", "composition": [{"cis": 64613845, "elementPharmaceutique": "solution", "codeSubstance": 4503, "denominationSubstance": "CHLORHYDRATE DE KÉTAMINE", "dosage": "", "referenceDosage": "", "natureComposant": "SA"}, {"cis": 64613845, "elementPharmaceutique": "solution", "codeSubstance": 18747, "denominationSubstance": "KÉTAMINE", "dosage": "10 mg", "referenceDosage": "1 ml de solution", "natureComposant": "FT"}], "generiques": [{"cis": 64613845, "group": 964, "libelle": "KETAMINE (CHLORHYDRATE DE) équivalant à KETAMINE 50 mg/5 ml - KETALAR 10 mg/ml, solution injectable.", "type": "Générique"}], "presentation": [{"cis": 64613845, "cip7": 5507032, "libelle": "10 ampoule(s) en verre de 5 ml", "statusAdministratif": "Présentation active", "etatComercialisation": "Déclaration de commercialisation", "dateDeclaration": "05/02/2021", "cip13": 3400955070320, "agreement": "oui", "tauxRemboursement": "", "prix": 0}], "conditions": ["réservé à l'usage HOSPITALIER", "prescription limitée à 4 semaines", "réservé à l'usage en situation d'urgence selon l'article R5121-96 du code de la santé publique", "prescription réservée aux spécialistes et services ANESTHESIE-REANIMATION", "prescription en toutes lettres sur ordonnance sécurisée", "stupéfiants", "réservé à une structure d'assistance médicale mobile ou de rapatriement sanitaire"]}, {"cis": 63475544, "elementPharmaceutique": "KETAMINE AGUETTANT 50 mg/mL, solution injectable", "formePharmaceutique": "solution injectable", "voiesAdministration": ["intramusculaire", "intraveineuse"], "statusAutorisation": "Autorisation active", "typeProcedure": "Procédure nationale", "etatComercialisation": "Commercialisée", "dateAMM": "29/04/2020", "titulaire": "AGUETTANT", "surveillanceRenforce": "Non", "composition": [{"cis": 63475544, "elementPharmaceutique": "solution", "codeSubstance": 4503, "denominationSubstance": "CHLORHYDRATE DE KÉTAMINE", "dosage": "", "referenceDosage": "", "natureComposant": "SA"}, {"cis": 63475544, "elementPharmaceutique": "solution", "codeSubstance": 18747, "denominationSubstance": "KÉTAMINE", "dosage": "50,00 mg", "referenceDosage": "1 mL de solution", "natureComposant": "FT"}], "generiques": [{"cis": 63475544, "group": 967, "libelle": "KETAMINE (CHLORHYDRATE DE) équivalant à KETAMINE 250 mg5 ml - KETALAR 50 mg/ml, solution injectable.", "type": "Générique"}], "presentation": [{"cis": 63475544, "cip7": 5507033, "libelle": "10 ampoule(s) en verre de 5 ml", "statusAdministratif": "Présentation active", "etatComercialisation": "Déclaration de commercialisation", "dateDeclaration": "05/02/2021", "cip13": 3400955070337, "agreement": "oui", "tauxRemboursement": "", "prix": 0}], "conditions": ["réservé à l'usage HOSPITALIER", "prescription limitée à 4 semaines", "réservé à l'usage en situation d'urgence selon l'article R5121-96 du code de la santé publique", "prescription réservée aux spécialistes et services ANESTHESIE-REANIMATION", "prescription en toutes lettres sur ordonnance sécurisée", "stupéfiants", "réservé à une structure d'assistance médicale mobile ou de rapatriement sanitaire"]}, {"cis": 62768665, "elementPharmaceutique": "KETAMINE PANPHARMA 10 mg/mL, solution injectable (I.V.-I.M.)", "formePharmaceutique": "solution injectable", "voiesAdministration": ["intramusculaire", "intraveineuse"], "statusAutorisation": "Autorisation active", "typeProcedure": "Procédure nationale", "etatComercialisation": "Commercialisée", "dateAMM": "26/01/1988", "titulaire": "PANPHARMA", "surveillanceRenforce": "Non", "composition": [{"cis": 62768665, "elementPharmaceutique": "solution", "codeSubstance": 4503, "denominationSubstance": "KÉTAMINE (CHLORHYDRATE DE)", "dosage": "", "referenceDosage": "", "natureComposant": "SA"}, {"cis": 62768665, "elementPharmaceutique": "solution", "codeSubstance": 18747, "denominationSubstance": "KÉTAMINE BASE", "dosage": "10,00 mg", "referenceDosage": "un ml", "natureComposant": "FT"}], "generiques": null, "presentation": [{"cis": 62768665, "cip7": 5839799, "libelle": "5 ampoule(s) en verre de 5 ml", "statusAdministratif": "Présentation active", "etatComercialisation": "Déclaration de commercialisation", "dateDeclaration": "03/06/2013", "cip13": 3400958397998, "agreement": "oui", "tauxRemboursement": "", "prix": 0}], "conditions": ["réservé à l'usage HOSPITALIER", "prescription limitée à 4 semaines", "réservé à l'usage en situation d'urgence selon l'article R5121-96 du code de la santé publique", "prescription réservée aux spécialistes et services ANESTHESIE-REANIMATION", "prescription en toutes lettres sur ordonnance sécurisée", "stupéfiants", "réservé à une structure d'assistance médicale mobile ou de rapatriement sanitaire"]}, {"cis": 69278297, "elementPharmaceutique": "KETAMINE PANPHARMA 50 mg/mL, solution injectable (I.V.-I.M.)", "formePharmaceutique": "solution injectable", "voiesAdministration": ["intramusculaire", "intraveineuse"], "statusAutorisation": "Autorisation active", "typeProcedure": "Procédure nationale", "etatComercialisation": "Commercialisée", "dateAMM": "26/01/1988", "titulaire": "PANPHARMA", "surveillanceRenforce": "Non", "composition": [{"cis": 69278297, "elementPharmaceutique": "solution", "codeSubstance": 4503, "denominationSubstance": "KÉTAMINE (CHLORHYDRATE DE)", "dosage": "", "referenceDosage": "", "natureComposant": "SA"}, {"cis": 69278297, "elementPharmaceutique": "solution", "codeSubstance": 18747, "denominationSubstance": "KÉTAMINE BASE", "dosage": "50,00 mg", "referenceDosage": "un ml", "natureComposant": "FT"}], "generiques": null, "presentation": [{"cis": 69278297, "cip7": 5839807, "libelle": "5 ampoule(s) en verre de 5 ml", "statusAdministratif": "Présentation active", "etatComercialisation": "Déclaration de commercialisation", "dateDeclaration": "03/06/2013", "cip13": 3400958398070, "agreement": "oui", "tauxRemboursement": "", "prix": 0}], "conditions": ["réservé à l'usage HOSPITALIER", "prescription limitée à 4 semaines", "réservé à l'usage en situation d'urgence selon l'article R5121-96 du code de la santé publique", "prescription réservée aux spécialistes et services ANESTHESIE-REANIMATION", "prescription en toutes lettres sur ordonnance sécurisée", "stupéfiants", "réservé à une structure d'assistance médicale mobile ou de rapatriement sanitaire"]}, {"cis": 67132571, "elementPharmaceutique": "KETAMINE RENAUDIN 10 mg/ml, solution injectable", "formePharmaceutique": "solution injectable", "voiesAdministration": ["intramusculaire", "intraveineuse"], "statusAutorisation": "Autorisation active", "typeProcedure": "Procédure nationale", "etatComercialisation": "Commercialisée", "dateAMM": "11/10/2010", "titulaire": "LABORATOIRE RENAUDIN", "surveillanceRenforce": "Non", "composition": [{"cis": 67132571, "elementPharmaceutique": "solution", "codeSubstance": 4503, "denominationSubstance": "CHLORHYDRATE DE KÉTAMINE", "dosage": "57,68 mg", "referenceDosage": "une ampoule de 5 ml", "natureComposant": "SA"}, {"cis": 67132571, "elementPharmaceutique": "solution", "codeSubstance": 18747, "denominationSubstance": "KÉTAMINE", "dosage": "50 mg", "referenceDosage": "une ampoule de 5 ml", "natureComposant": "FT"}], "generiques": [{"cis": 67132571, "group": 964, "libelle": "KETAMINE (CHLORHYDRATE DE) équivalant à KETAMINE 50 mg/5 ml - KETALAR 10 mg/ml, solution injectable.", "type": "Générique"}], "presentation": [{"cis": 67132571, "cip7": 5785299, "libelle": "10 ampoule(s) en verre de 5 ml", "statusAdministratif": "Présentation active", "etatComercialisation": "Déclaration de commercialisation", "dateDeclaration": "23/11/2010", "cip13": 3400957852993, "agreement": "oui", "tauxRemboursement": "", "prix": 0}], "conditions": ["réservé à l'usage HOSPITALIER", "prescription limitée à 4 semaines", "réservé à l'usage en situation d'urgence selon l'article R5121-96 du code de la santé publique", "prescription réservée aux spécialistes et services ANESTHESIE-REANIMATION", "prescription en toutes lettres sur ordonnance sécurisée", "stupéfiants", "réservé à une structure d'assistance médicale mobile ou de rapatriement sanitaire"]}, {"cis": 63597509, "elementPharmaceutique": "KETAMINE RENAUDIN 50 mg/ml, solution injectable", "formePharmaceutique": "solution injectable", "voiesAdministration": ["intramusculaire", "intraveineuse"], "statusAutorisation": "Autorisation active", "typeProcedure": "Procédure nationale", "etatComercialisation": "Commercialisée", "dateAMM": "11/10/2010", "titulaire": "LABORATOIRE RENAUDIN", "surveillanceRenforce": "Non", "composition": [{"cis": 63597509, "elementPharmaceutique": "solution", "codeSubstance": 4503, "denominationSubstance": "CHLORHYDRATE DE KÉTAMINE", "dosage": "288,4 mg", "referenceDosage": "une ampoule de 5 ml", "natureComposant": "SA"}, {"cis": 63597509, "elementPharmaceutique": "solution", "codeSubstance": 18747, "denominationSubstance": "KÉTAMINE", "dosage": "250 mg", "referenceDosage": "une ampoule de 5 ml", "natureComposant": "FT"}], "generiques": [{"cis": 63597509, "group": 967, "libelle": "KETAMINE (CHLORHYDRATE DE) équivalant à KETAMINE 250 mg5 ml - KETALAR 50 mg/ml, solution injectable.", "type": "Générique"}], "presentation": [{"cis": 63597509, "cip7": 5785419, "libelle": "10 ampoule(s) en verre de 5 ml", "statusAdministratif": "Présentation active", "etatComercialisation": "Déclaration de commercialisation", "dateDeclaration": "23/11/2010", "cip13": 3400957854195, "agreement": "oui", "tauxRemboursement": "", "prix": 0}, {"cis": 63597509, "cip7": 5785460, "libelle": "10 ampoule(s) en verre de 10 ml", "statusAdministratif": "Présentation active", "etatComercialisation": "Déclaration de commercialisation", "dateDeclaration": "26/03/2020", "cip13": 3400957854607, "agreement": "oui", "tauxRemboursement": "", "prix": 0}], "conditions": ["réservé à l'usage HOSPITALIER", "prescription limitée à 4 semaines", "réservé à l'usage en situation d'urgence selon l'article R5121-96 du code de la santé publique", "prescription réservée aux spécialistes et services ANESTHESIE-REANIMATION", "prescription en toutes lettres sur ordonnance sécurisée", "stupéfiants", "réservé à une structure d'assistance médicale mobile ou de rapatriement sanitaire"]}]
        const medicamentLibElement = document.getElementById("medicamentLibelleDiv")
        const medLibPre = document.createElement("pre")
        medLibPre.append(JSON.stringify(medicamentLibelle, null, 2))

        medicamentLibElement.append(medLibPre)

        //Medicament by Id (CIS)
        const medicamentId = {"cis": 60904643, "elementPharmaceutique": "CODOLIPRANE 500 mg/30 mg, comprimé", "formePharmaceutique": "comprimé", "voiesAdministration": ["orale"], "statusAutorisation": "Autorisation active", "typeProcedure": "Procédure nationale", "etatComercialisation": "Commercialisée", "dateAMM": "10/05/2013", "titulaire": "OPELLA HEALTHCARE FRANCE", "surveillanceRenforce": "Non", "composition": [{"cis": 60904643, "elementPharmaceutique": "comprimé", "codeSubstance": 2202, "denominationSubstance": "PARACÉTAMOL", "dosage": "500 mg", "referenceDosage": "un comprimé", "natureComposant": "SA"}, {"cis": 60904643, "elementPharmaceutique": "comprimé", "codeSubstance": 74765, "denominationSubstance": "PHOSPHATE DE CODÉINE HÉMIHYDRATÉ", "dosage": "30 mg", "referenceDosage": "un comprimé", "natureComposant": "SA"}], "generiques": null, "presentation": [{"cis": 60904643, "cip7": 2756239, "libelle": "plaquette(s) thermoformée(s) PVC PVDC aluminium de 16 comprimé(s)", "statusAdministratif": "Présentation active", "etatComercialisation": "Déclaration de commercialisation", "dateDeclaration": "14/01/2014", "cip13": 3400927562396, "agreement": "oui", "tauxRemboursement": "65%", "prix": 1.72}, {"cis": 60904643, "cip7": 5846291, "libelle": "plaquette(s) thermoformée(s) PVC PVDC aluminium de 100 comprimé(s)", "statusAdministratif": "Présentation active", "etatComercialisation": "Déclaration de commercialisation", "dateDeclaration": "14/01/2014", "cip13": 3400958462917, "agreement": "oui", "tauxRemboursement": "", "prix": 0}], "conditions": ["liste I"]}
        const medicamentElement = document.getElementById("medicamentToAdd")
        const medPre = document.createElement("pre")
        medPre.append(JSON.stringify(medicamentId, null, 2))

        medicamentElement.append(medPre)

        //Generique by libelle
        const generiqueLib = [{"groupId": 1643, "libelle": "PARACETAMOL 500 mg + CODEINE (PHOSPHATE DE) HEMIHYDRATE 30 mg - DAFALGAN CODEINE, comprimé pelliculé", "medicaments": [{"cis": 66003374, "elementPharmaceutique": "DAFALGAN CODEINE, comprimé pelliculé", "formePharmaceutique": "comprimé pelliculé", "type": "Princeps", "composition": [{"elementPharmaceutique": "comprimé", "substance": "PARACÉTAMOL", "dosage": "500 mg"}, {"elementPharmaceutique": "comprimé", "substance": "CODÉINE (PHOSPHATE DE) HÉMIHYDRATÉ", "dosage": "30 mg"}]}, {"cis": 69458587, "elementPharmaceutique": "PARACETAMOL/CODEINE BIOGARAN 500 mg/30 mg, comprimé", "formePharmaceutique": "comprimé", "type": "Générique", "composition": [{"elementPharmaceutique": "comprimé", "substance": "PARACÉTAMOL", "dosage": "500,0 mg"}, {"elementPharmaceutique": "comprimé", "substance": "PHOSPHATE DE CODÉINE HÉMIHYDRATÉ", "dosage": "30,00 mg"}]}, {"cis": 66384797, "elementPharmaceutique": "PARACETAMOL/CODEINE VIATRIS 500 mg/30 mg, comprimé", "formePharmaceutique": "comprimé", "type": "Générique", "composition": [{"elementPharmaceutique": "comprimé", "substance": "PARACÉTAMOL", "dosage": "500 mg"}, {"elementPharmaceutique": "comprimé", "substance": "PHOSPHATE DE CODÉINE HÉMIHYDRATÉ", "dosage": "30 mg"}]}]}, {"groupId": 1189, "libelle": "PARACÉTAMOL  500 mg +  CHLORPHÉNAMINE (MALÉATE DE) 4 mg - HUMEXLIB PARACETAMOL CHLORPHENAMINE 500 mg/4 mg, gélule", "medicaments": [{"cis": 68144352, "elementPharmaceutique": "HUMEXLIB PARACETAMOL CHLORPHENAMINE 500 mg/4 mg, gélule", "formePharmaceutique": "gélule", "type": "Princeps", "composition": [{"elementPharmaceutique": "gélule", "substance": "PARACÉTAMOL", "dosage": "500 mg"}, {"elementPharmaceutique": "gélule", "substance": "MALÉATE DE CHLORPHÉNAMINE", "dosage": "4 mg"}]}]}, {"groupId": 1368, "libelle": "PARACETAMOL 400 mg + CAFEINE 50 mg + CODEINE (PHOSPHATE DE) HEMIHYDRATE 20 mg - PRONTALGINE, comprimé", "medicaments": [{"cis": 61644230, "elementPharmaceutique": "PRONTALGINE, comprimé", "formePharmaceutique": "comprimé", "type": "Princeps", "composition": [{"elementPharmaceutique": "comprimé", "substance": "CAFÉINE ANHYDRE", "dosage": "50,0 mg"}, {"elementPharmaceutique": "comprimé", "substance": "PARACÉTAMOL", "dosage": "400,0 mg"}, {"elementPharmaceutique": "comprimé", "substance": "PHOSPHATE DE CODÉINE HÉMIHYDRATÉ", "dosage": "20,0 mg"}]}, {"cis": 63399979, "elementPharmaceutique": "PARACETAMOL/CAFEINE/CODEINE ARROW 400 mg/50 mg/20 mg, comprimé", "formePharmaceutique": "comprimé", "type": "Générique", "composition": [{"elementPharmaceutique": "comprimé", "substance": "CAFÉINE ANHYDRE", "dosage": "50 mg"}, {"elementPharmaceutique": "comprimé", "substance": "PARACÉTAMOL", "dosage": "400 mg"}, {"elementPharmaceutique": "comprimé", "substance": "PHOSPHATE DE CODÉINE HÉMIHYDRATÉ", "dosage": "20 mg"}]}, {"cis": 64409077, "elementPharmaceutique": "PARACETAMOL/CAFEINE/CODEINE VIATRIS 400 mg/50 mg/20 mg, comprimé", "formePharmaceutique": "comprimé", "type": "Générique", "composition": [{"elementPharmaceutique": "comprimé", "substance": "CAFÉINE ANHYDRE", "dosage": "50 mg"}, {"elementPharmaceutique": "comprimé", "substance": "PARACÉTAMOL", "dosage": "400 mg"}, {"elementPharmaceutique": "comprimé", "substance": "PHOSPHATE DE CODÉINE HÉMIHYDRATÉ", "dosage": "20 mg"}]}]}]
        const generiqueLibElement = document.getElementById("generiqueLibDiv")
        const genLibPre = document.createElement("pre")
        genLibPre.append(JSON.stringify(generiqueLib, null, 2))

        generiqueLibElement.append(genLibPre)


        //Generique by groupId
        const generiqueGroup = {"cis": 64027889, "group": 1506, "libelle": "SUNITINIB (MALATE DE) équivalant  à  SUNITINIB 25 mg - SUNITINIB 25 mg- SUTENT 25 mg, gélule", "type": "Générique"}
        const generiqueGroupElement = document.getElementById("generiqueGroupDiv")
        const genGroupPre = document.createElement("pre")
        genGroupPre.append(JSON.stringify(generiqueGroup, null, 2))

        generiqueGroupElement.append(genGroupPre)
    </script>

</body>

</html><|MERGE_RESOLUTION|>--- conflicted
+++ resolved
@@ -61,14 +61,8 @@
             10 médicaments, rechercher des médicaments spécifiques, des génériques et des groupes de génériques. Pour
             garantir que les données sont à jour et fiables, l'application se met à jour à 6h et 18h chaque jour.
 
-<<<<<<< HEAD
-        </p>
-
-
-=======
 
         </p>
->>>>>>> 9e99477a
         <p>
             Afin de garantir des performances optimales et d'éviter une charge excessive sur le serveur, j’ai mis en
             place un système de buckets qui se remplit par minute, régulant ainsi le nombre de requêtes acceptées.
